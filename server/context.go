// Copyright 2015 The Cockroach Authors.
//
// Licensed under the Apache License, Version 2.0 (the "License");
// you may not use this file except in compliance with the License.
// You may obtain a copy of the License at
//
//     http://www.apache.org/licenses/LICENSE-2.0
//
// Unless required by applicable law or agreed to in writing, software
// distributed under the License is distributed on an "AS IS" BASIS,
// WITHOUT WARRANTIES OR CONDITIONS OF ANY KIND, either express or
// implied. See the License for the specific language governing
// permissions and limitations under the License.
//
// Author: Daniel Theophanes (kardianos@gmail.com)

package server

import (
	"fmt"
	"io/ioutil"
	"math"
	"runtime"
	"strconv"
	"strings"
	"syscall"
	"time"

	"golang.org/x/net/context"

	"github.com/dustin/go-humanize"
	"github.com/elastic/gosigar"

	"github.com/cockroachdb/cockroach/base"
	"github.com/cockroachdb/cockroach/gossip/resolver"
	"github.com/cockroachdb/cockroach/roachpb"
	"github.com/cockroachdb/cockroach/storage/engine"
	"github.com/cockroachdb/cockroach/util/envutil"
	"github.com/cockroachdb/cockroach/util/humanizeutil"
	"github.com/cockroachdb/cockroach/util/log"
	"github.com/cockroachdb/cockroach/util/stop"
)

// Context defaults.
const (
	defaultCGroupMemPath = "/sys/fs/cgroup/memory/memory.limit_in_bytes"
	defaultMaxOffset     = 250 * time.Millisecond
	defaultCacheSize     = 512 << 20 // 512 MB
	// defaultMemtableBudget controls how much memory can be used for memory
	// tables. The way we initialize RocksDB, 100% (32 MB) of this setting can be
	// used for memory tables and each memory table will be 25% of the size (8
	// MB). This corresponds to the default RocksDB memtable size. Note that
	// larger values do not necessarily improve performance, so benchmark any
	// changes to this value.
	defaultMemtableBudget           = 32 << 20 // 32 MB
	defaultScanInterval             = 10 * time.Minute
	defaultConsistencyCheckInterval = 24 * time.Hour
	defaultScanMaxIdleTime          = 5 * time.Second
	defaultMetricsSampleInterval    = 10 * time.Second
	defaultTimeUntilStoreDead       = 5 * time.Minute
	defaultStorePath                = "cockroach-data"
	defaultReservationsEnabled      = true
	defaultEventLogEnabled          = true

	minimumNetworkFileDescriptors     = 256
	recommendedNetworkFileDescriptors = 5000

	productionSettingsWebpage = "please see https://www.cockroachlabs.com/docs/recommended-production-settings.html for more details"
)

// Context holds parameters needed to setup a server.
type Context struct {
	// Embed the base context.
	*base.Context

	// Unix socket: for postgres only.
	SocketFile string

	// Stores is specified to enable durable key-value storage.
	Stores base.StoreSpecList

	// Attrs specifies a colon-separated list of node topography or machine
	// capabilities, used to match capabilities or location preferences specified
	// in zone configs.
	Attrs string

	// JoinList is a list of node addresses that act as bootstrap hosts for
	// connecting to the gossip network. Each item in the list can actually be
	// multiple comma-separated addresses, kept for backward-compatibility.
	JoinList base.JoinListType

	// CacheSize is the amount of memory in bytes to use for caching data.
	// The value is split evenly between the stores if there are more than one.
	CacheSize int64

	// MemtableBudget is the amount of memory, per store, in bytes to use for
	// the memory table.
	// This value is no longer settable by the end user.
	MemtableBudget int64

	// Parsed values.

	// Engines is the storage instances specified by Stores.
	Engines []engine.Engine

	// NodeAttributes is the parsed representation of Attrs.
	NodeAttributes roachpb.Attributes

	// GossipBootstrapResolvers is a list of gossip resolvers used
	// to find bootstrap nodes for connecting to the gossip network.
	GossipBootstrapResolvers []resolver.Resolver

	// The following values can only be set via environment variables and are
	// for testing only. They are not meant to be set by the end user.

	// Enables linearizable behaviour of operations on this node by making sure
	// that no commit timestamp is reported back to the client until all other
	// node clocks have necessarily passed it.
	// Environment Variable: COCKROACH_LINEARIZABLE
	Linearizable bool

	// Maximum clock offset for the cluster.
	// Environment Variable: COCKROACH_MAX_OFFSET
	MaxOffset time.Duration

	// RaftTickInterval is the resolution of the Raft timer.
	RaftTickInterval time.Duration

	// MetricsSamplePeriod determines the time between records of
	// server internal metrics.
	// Environment Variable: COCKROACH_METRICS_SAMPLE_INTERVAL
	MetricsSampleInterval time.Duration

	// ScanInterval determines a duration during which each range should be
	// visited approximately once by the range scanner. Set to 0 to disable.
	// Environment Variable: COCKROACH_SCAN_INTERVAL
	ScanInterval time.Duration

	// ScanMaxIdleTime is the maximum time the scanner will be idle between ranges.
	// If enabled (> 0), the scanner may complete in less than ScanInterval for small
	// stores.
	// Environment Variable: COCKROACH_SCAN_MAX_IDLE_TIME
	ScanMaxIdleTime time.Duration

	// ConsistencyCheckInterval determines the time between range consistency checks.
	// Set to 0 to disable.
	// Environment Variable: COCKROACH_CONSISTENCY_CHECK_INTERVAL
	ConsistencyCheckInterval time.Duration

	// ConsistencyCheckPanicOnFailure causes the node to panic when it detects a
	// replication consistency check failure.
	ConsistencyCheckPanicOnFailure bool

	// TimeUntilStoreDead is the time after which if there is no new gossiped
	// information about a store, it is considered dead.
	// Environment Variable: COCKROACH_TIME_UNTIL_STORE_DEAD
	TimeUntilStoreDead time.Duration

	// ReservationsEnabled is a switch used to enable the add replica
	// reservation system.
	ReservationsEnabled bool

	// TestingKnobs is used for internal test controls only.
	TestingKnobs base.TestingKnobs

	// Ctx is the base context.Context for the server. If nil,
	// context.Background() will be used.
	Ctx context.Context

<<<<<<< HEAD
	// Locality is a description of the topography of the server.
	Locality roachpb.Locality
=======
	// EventLogEnabled is a switch which enables recording into cockroach's SQL
	// event log tables. These tables record transactional events about changes
	// to cluster metadata, such as DDL statements and range rebalancing
	// actions.
	EventLogEnabled bool
>>>>>>> fc87220c
}

// GetTotalMemory returns either the total system memory or if possible the
// cgroups available memory.
func GetTotalMemory() (int64, error) {
	mem := gosigar.Mem{}
	if err := mem.Get(); err != nil {
		return 0, err
	}
	if mem.Total > math.MaxInt64 {
		return 0, fmt.Errorf("inferred memory size %s exceeds maximum supported memory size %s",
			humanize.IBytes(mem.Total), humanize.Bytes(math.MaxInt64))
	}
	totalMem := int64(mem.Total)
	if runtime.GOOS == "linux" {
		var err error
		var buf []byte
		if buf, err = ioutil.ReadFile(defaultCGroupMemPath); err != nil {
			if log.V(1) {
				log.Infof(context.TODO(), "can't read available memory from cgroups (%s), using system memory %s instead", err,
					humanizeutil.IBytes(totalMem))
			}
			return totalMem, nil
		}
		var cgAvlMem uint64
		if cgAvlMem, err = strconv.ParseUint(strings.TrimSpace(string(buf)), 10, 64); err != nil {
			if log.V(1) {
				log.Infof(context.TODO(), "can't parse available memory from cgroups (%s), using system memory %s instead", err,
					humanizeutil.IBytes(totalMem))
			}
			return totalMem, nil
		}
		if cgAvlMem > math.MaxInt64 {
			if log.V(1) {
				log.Infof(context.TODO(), "available memory from cgroups is too large and unsupported %s using system memory %s instead",
					humanize.IBytes(cgAvlMem), humanizeutil.IBytes(totalMem))

			}
			return totalMem, nil
		}
		if cgAvlMem > mem.Total {
			if log.V(1) {
				log.Infof(context.TODO(), "available memory from cgroups %s exceeds system memory %s, using system memory",
					humanize.IBytes(cgAvlMem), humanizeutil.IBytes(totalMem))
			}
			return totalMem, nil
		}

		return int64(cgAvlMem), nil
	}
	return totalMem, nil
}

// setOpenFileLimit sets the soft limit for open file descriptors to the hard
// limit if needed. Returns an error if the hard limit is too low. Returns the
// value to set maxOpenFiles to for each store.
// Minimum - 256 per store, 256 saved for networking
// Constrained - 256 saved for networking, rest divided evenly per store
// Constrained (network only) - 5000 per store, rest saved for networking
// Recommended - 5000 per store, 5000 for network
// Also, please note that current and max limits are commonly referred to as
// the soft and hard limits respectively.
func setOpenFileLimit(physicalStoreCount int) (int, error) {
	minimumOpenFileLimit := uint64(physicalStoreCount*engine.MinimumMaxOpenFiles + minimumNetworkFileDescriptors)
	networkConstrainedFileLimit := uint64(physicalStoreCount*engine.DefaultMaxOpenFiles + minimumNetworkFileDescriptors)
	recommendedOpenFileLimit := uint64(physicalStoreCount*engine.DefaultMaxOpenFiles + recommendedNetworkFileDescriptors)
	// TODO(bram): Test this out on windows.
	var rLimit syscall.Rlimit
	if err := syscall.Getrlimit(syscall.RLIMIT_NOFILE, &rLimit); err != nil {
		if log.V(1) {
			log.Infof(context.TODO(), "could not get rlimit; setting maxOpenFiles to the default value %d - %s", engine.DefaultMaxOpenFiles, err)
		}
		return engine.DefaultMaxOpenFiles, nil
	}

	// The max open file descriptor limit is too low.
	if rLimit.Max < minimumOpenFileLimit {
		return 0, fmt.Errorf("hard open file descriptor limit of %d is under the minimum required %d\n%s",
			rLimit.Max,
			minimumOpenFileLimit,
			productionSettingsWebpage)
	}

	// If current open file descriptor limit is higher than the recommended
	// value, we can just use the default value.
	if rLimit.Cur > recommendedOpenFileLimit {
		return engine.DefaultMaxOpenFiles, nil
	}

	// If the current limit is less than the recommended limit, set the current
	// limit to the minimum of the max limit or the recommendedOpenFileLimit.
	var newCurrent uint64
	if rLimit.Max > recommendedOpenFileLimit {
		newCurrent = recommendedOpenFileLimit
	} else {
		newCurrent = rLimit.Max
	}
	if rLimit.Cur < newCurrent {
		if log.V(1) {
			log.Infof(context.TODO(), "setting the soft limit for open file descriptors from %d to %d",
				rLimit.Cur, newCurrent)
		}
		rLimit.Cur = newCurrent
		if err := syscall.Setrlimit(syscall.RLIMIT_NOFILE, &rLimit); err != nil {
			return 0, err
		}
		// Sadly, the current limit is not always set as expected, (e.g. OSX)
		// so fetch the limit again to see the new current limit.
		if err := syscall.Getrlimit(syscall.RLIMIT_NOFILE, &rLimit); err != nil {
			return 0, err
		}
		if log.V(1) {
			log.Infof(context.TODO(), "soft open file descriptor limit is now %d", rLimit.Cur)
		}
	}

	// The current open file descriptor limit is still too low.
	if rLimit.Cur < minimumOpenFileLimit {
		return 0, fmt.Errorf("soft open file descriptor limit of %d is under the minimum required %d and cannot be increased\n%s",
			rLimit.Cur,
			minimumOpenFileLimit,
			productionSettingsWebpage)
	}

	// If we have the desired number, just use the default values.
	if rLimit.Cur >= recommendedOpenFileLimit {
		return engine.DefaultMaxOpenFiles, nil
	}

	// We're still below the recommended amount, we should always show a
	// warning.
	log.Warningf(context.TODO(), "soft open file descriptor limit %d is under the recommended limit %d; this may decrease performance\n%s",
		rLimit.Cur,
		recommendedOpenFileLimit,
		productionSettingsWebpage)

	// if we have no physical stores, return 0.
	if physicalStoreCount == 0 {
		return 0, nil
	}

	// If we have more than enough file descriptors to hit the recommend number
	// for each store, than only constrain the network ones by giving the stores
	// their full recommended number.
	if rLimit.Cur >= networkConstrainedFileLimit {
		return engine.DefaultMaxOpenFiles, nil
	}

	// Always sacrifice all but the minimum needed network descriptors to be
	// used by the stores.
	return int(rLimit.Cur-minimumNetworkFileDescriptors) / physicalStoreCount, nil
}

// SetOpenFileLimitForOneStore sets the soft limit for open file descriptors
// when there is only one store.
func SetOpenFileLimitForOneStore() (int, error) {
	return setOpenFileLimit(1)
}

// MakeContext returns a Context with default values.
func MakeContext() Context {
	ctx := Context{
		Context:                  new(base.Context),
		MaxOffset:                defaultMaxOffset,
		CacheSize:                defaultCacheSize,
		MemtableBudget:           defaultMemtableBudget,
		ScanInterval:             defaultScanInterval,
		ScanMaxIdleTime:          defaultScanMaxIdleTime,
		ConsistencyCheckInterval: defaultConsistencyCheckInterval,
		MetricsSampleInterval:    defaultMetricsSampleInterval,
		TimeUntilStoreDead:       defaultTimeUntilStoreDead,
		ReservationsEnabled:      defaultReservationsEnabled,
<<<<<<< HEAD
		Stores: base.StoreSpecList{
			Specs: []base.StoreSpec{{Path: defaultStorePath}},
=======
		EventLogEnabled:          defaultEventLogEnabled,
		Stores: StoreSpecList{
			Specs: []StoreSpec{{Path: defaultStorePath}},
>>>>>>> fc87220c
		},
	}
	ctx.Context.InitDefaults()
	return ctx
}

// InitStores initializes ctx.Engines based on ctx.Stores.
func (ctx *Context) InitStores(stopper *stop.Stopper) error {
	cache := engine.NewRocksDBCache(ctx.CacheSize)
	defer cache.Release()

	var physicalStores int
	for _, spec := range ctx.Stores.Specs {
		if !spec.InMemory {
			physicalStores++
		}
	}
	openFileLimitPerStore, err := setOpenFileLimit(physicalStores)
	if err != nil {
		return err
	}

	for _, spec := range ctx.Stores.Specs {
		var sizeInBytes = spec.SizeInBytes
		if spec.InMemory {
			if spec.SizePercent > 0 {
				sysMem, err := GetTotalMemory()
				if err != nil {
					return fmt.Errorf("could not retrieve system memory")
				}
				sizeInBytes = int64(float64(sysMem) * spec.SizePercent / 100)
			}
			if sizeInBytes != 0 && sizeInBytes < base.MinimumStoreSize {
				return fmt.Errorf("%f%% of memory is only %s bytes, which is below the minimum requirement of %s",
					spec.SizePercent, humanizeutil.IBytes(sizeInBytes), humanizeutil.IBytes(base.MinimumStoreSize))
			}
			ctx.Engines = append(ctx.Engines, engine.NewInMem(spec.Attributes, sizeInBytes, stopper))
		} else {
			if spec.SizePercent > 0 {
				fileSystemUsage := gosigar.FileSystemUsage{}
				if err := fileSystemUsage.Get(spec.Path); err != nil {
					return err
				}
				sizeInBytes = int64(float64(fileSystemUsage.Total) * spec.SizePercent / 100)
			}
			if sizeInBytes != 0 && sizeInBytes < base.MinimumStoreSize {
				return fmt.Errorf("%f%% of %s's total free space is only %s bytes, which is below the minimum requirement of %s",
					spec.SizePercent, spec.Path, humanizeutil.IBytes(sizeInBytes), humanizeutil.IBytes(base.MinimumStoreSize))
			}
			ctx.Engines = append(
				ctx.Engines,
				engine.NewRocksDB(
					spec.Attributes,
					spec.Path,
					cache,
					ctx.MemtableBudget,
					sizeInBytes,
					openFileLimitPerStore,
					stopper,
				),
			)
		}
	}

	if len(ctx.Engines) == 1 {
		log.Infof(context.TODO(), "1 storage engine initialized")
	} else {
		log.Infof(context.TODO(), "%d storage engines initialized", len(ctx.Engines))
	}
	return nil
}

// InitNode parses node attributes and initializes the gossip bootstrap
// resolvers.
func (ctx *Context) InitNode() error {
	ctx.readEnvironmentVariables()

	// Initialize attributes.
	ctx.NodeAttributes = parseAttributes(ctx.Attrs)

	// Get the gossip bootstrap resolvers.
	resolvers, err := ctx.parseGossipBootstrapResolvers()
	if err != nil {
		return err
	}
	if len(resolvers) > 0 {
		ctx.GossipBootstrapResolvers = resolvers
	}

	return nil
}

// readEnvironmentVariables populates all context values that are environment
// variable based. Note that this only happens when initializing a node and not
// when NewContext is called.
func (ctx *Context) readEnvironmentVariables() {
	// cockroach-linearizable
	ctx.Linearizable = envutil.EnvOrDefaultBool("COCKROACH_LINEARIZABLE", ctx.Linearizable)
	ctx.ConsistencyCheckPanicOnFailure = envutil.EnvOrDefaultBool("COCKROACH_CONSISTENCY_CHECK_PANIC_ON_FAILURE", ctx.ConsistencyCheckPanicOnFailure)
	ctx.MaxOffset = envutil.EnvOrDefaultDuration("COCKROACH_MAX_OFFSET", ctx.MaxOffset)
	ctx.MetricsSampleInterval = envutil.EnvOrDefaultDuration("COCKROACH_METRICS_SAMPLE_INTERVAL", ctx.MetricsSampleInterval)
	ctx.ScanInterval = envutil.EnvOrDefaultDuration("COCKROACH_SCAN_INTERVAL", ctx.ScanInterval)
	ctx.ScanMaxIdleTime = envutil.EnvOrDefaultDuration("COCKROACH_SCAN_MAX_IDLE_TIME", ctx.ScanMaxIdleTime)
	ctx.TimeUntilStoreDead = envutil.EnvOrDefaultDuration("COCKROACH_TIME_UNTIL_STORE_DEAD", ctx.TimeUntilStoreDead)
	ctx.ConsistencyCheckInterval = envutil.EnvOrDefaultDuration("COCKROACH_CONSISTENCY_CHECK_INTERVAL", ctx.ConsistencyCheckInterval)
	// TODO(bram): remove ReservationsEnabled once we've completed testing the
	// feature.
	ctx.ReservationsEnabled = envutil.EnvOrDefaultBool("COCKROACH_RESERVATIONS_ENABLED", ctx.ReservationsEnabled)
}

// parseGossipBootstrapResolvers parses list of gossip bootstrap resolvers.
func (ctx *Context) parseGossipBootstrapResolvers() ([]resolver.Resolver, error) {
	var bootstrapResolvers []resolver.Resolver
	for _, commaSeparatedAddresses := range ctx.JoinList {
		addresses := strings.Split(commaSeparatedAddresses, ",")
		for _, address := range addresses {
			if len(address) == 0 {
				continue
			}
			resolver, err := resolver.NewResolver(address)
			if err != nil {
				return nil, err
			}
			bootstrapResolvers = append(bootstrapResolvers, resolver)
		}
	}

	return bootstrapResolvers, nil
}

// parseAttributes parses a colon-separated list of strings,
// filtering empty strings (i.e. "::" will yield no attributes.
// Returns the list of strings as Attributes.
func parseAttributes(attrsStr string) roachpb.Attributes {
	var filtered []string
	for _, attr := range strings.Split(attrsStr, ":") {
		if len(attr) != 0 {
			filtered = append(filtered, attr)
		}
	}
	return roachpb.Attributes{Attrs: filtered}
}<|MERGE_RESOLUTION|>--- conflicted
+++ resolved
@@ -167,16 +167,14 @@
 	// context.Background() will be used.
 	Ctx context.Context
 
-<<<<<<< HEAD
 	// Locality is a description of the topography of the server.
 	Locality roachpb.Locality
-=======
+
 	// EventLogEnabled is a switch which enables recording into cockroach's SQL
 	// event log tables. These tables record transactional events about changes
 	// to cluster metadata, such as DDL statements and range rebalancing
 	// actions.
 	EventLogEnabled bool
->>>>>>> fc87220c
 }
 
 // GetTotalMemory returns either the total system memory or if possible the
@@ -349,14 +347,9 @@
 		MetricsSampleInterval:    defaultMetricsSampleInterval,
 		TimeUntilStoreDead:       defaultTimeUntilStoreDead,
 		ReservationsEnabled:      defaultReservationsEnabled,
-<<<<<<< HEAD
+		EventLogEnabled:          defaultEventLogEnabled,
 		Stores: base.StoreSpecList{
 			Specs: []base.StoreSpec{{Path: defaultStorePath}},
-=======
-		EventLogEnabled:          defaultEventLogEnabled,
-		Stores: StoreSpecList{
-			Specs: []StoreSpec{{Path: defaultStorePath}},
->>>>>>> fc87220c
 		},
 	}
 	ctx.Context.InitDefaults()
